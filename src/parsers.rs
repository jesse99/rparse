//! Functions and methods that return functions that are able to parse strings.
//!
//! These can be divided into parsers that return chars, strings, and generic Ts.
// TODO: probably should use individual modules for these, but the dependencies
// are painful (see https://github.com/mozilla/rust/issues/3352).
use core::str::CharRange;

/// Return type of parse function.
pub type ParseStatus<T: Copy Durable> = result::Result<T, ParseFailed>;

/// Returned by parse function on error. Line and col are both 1-based.
pub struct ParseFailed {file: @~str, line: uint, col: uint, mesg: @~str}

// ---- weird parsers -----------------------------------------------------------------------------
// Returns a parser which matches the end of the input.
// Clients should use the everything function instead of this.
#[doc(hidden)]
pub fn eot() -> Parser<()>
{
	|input: State|
	{
		if input.text[input.index] == EOT
		{
			result::Ok(Succeeded {new_state: State {index: input.index + 1u, ..input}, value: ()})
		}
		else
		{
			result::Err(Failed {old_state: input, err_state: input, mesg: @~"EOT"})
		}
	}
}

// ---- char parsers ------------------------------------------------------------------------------
/// Consumes a character which must satisfy the predicate.
/// Returns the matched character.
pub fn anycp(predicate: fn@ (char) -> bool) -> Parser<char>
{
	|input: State| {
		let mut i = input.index;
		if input.text[i] != EOT && predicate(input.text[i])
		{
			i += 1u;
		}
		
		if i > input.index
		{
			result::Ok(Succeeded {new_state: State {index: i, ..input}, value: input.text[input.index]})
		}
		else
		{
			result::Err(Failed {old_state: input, err_state: State {index: i, ..input}, mesg: @~""})
		}
	}
}

/// Parse methods which return a character.
pub trait CharParsers
{
	/// Attempts to match any character in self. If matched the char is returned.
	fn anyc() -> Parser<char>;
	
	/// Attempts to match no character in self. If matched the char is returned.
	fn noc() -> Parser<char>;
}

pub impl &str : CharParsers
{
	fn anyc() -> Parser<char>
	{
		// Note that we're handing this string off to a closure so we can't get rid of this copy
		// even if we make the impl on ~str.
		let s = self.to_owned();
		
		|input: State|
		{
			let mut i = input.index;
			if str::find_char(s, input.text[i]).is_some()
			{
				i += 1u;
			}
			
			if i > input.index
			{
				result::Ok(Succeeded {new_state: State {index: i, ..input}, value: input.text[input.index]})
			}
			else
			{
				result::Err(Failed {old_state: input, err_state: State {index: i, ..input}, mesg: @fmt!("[%s]", s)})
			}
		}
	}
	
	fn noc() -> Parser<char>
	{
		let s = self.to_owned();
		
		|input: State|
		{
			let mut i = input.index;
			if input.text[i] != EOT && str::find_char(s, input.text[i]).is_none()
			{
				i += 1u;
			}
			
			if i > input.index
			{
				result::Ok(Succeeded {new_state: State {index: i, ..input}, value: input.text[input.index]})
			}
			else
			{
				result::Err(Failed {old_state: input, err_state: State {index: i, ..input}, mesg: @fmt!("[^%s]", s)})
			}
		}
	}
}

// ---- string parsers ----------------------------------------------------------------------------
// It would be a lot more elegant if match0, match1, and co were removed
// and users relied on composition to build the sort of parsers that they
// want. However in practice this is not such a good idea:
// 1) Matching is a very common operation, but instead of something simple
// like:
//    match0(p)
// users would have to write something like:
//    match(p).r0().str()
// 2) Generating an array of characters and then converting them into a string
// is much slower than updating a mutable string.
// 3) Debugging a parser is simpler if users can use higher level building
// blocks (TODO: though maybe we can somehow ignore or collapse low
// level parsers when logging).

/// Consumes zero or more characters matching the predicate.
/// Returns the matched characters. 
/// 
/// Note that this does not increment line.
pub fn match0(predicate: fn@ (char) -> bool) -> Parser<@~str>
{
	|input: State|
	{
		let mut i = input.index;
		while input.text[i] != EOT && predicate(input.text[i])
		{
			i += 1u;
		}
		
		let text = str::from_chars(vec::slice(input.text, input.index, i));
		result::Ok(Succeeded {new_state: State {index: i, ..input}, value: @text})
	}
}

/// Consumes one or more characters matching the predicate.
/// Returns the matched characters. 
/// 
/// Note that this does not increment line.
pub fn match1(predicate: fn@ (char) -> bool) -> Parser<@~str>
{
	|input: State|
	{
		let mut i = input.index;
		while input.text[i] != EOT && predicate(input.text[i])
		{
			i += 1u;
		}
		
		if i > input.index
		{
			let text = str::from_chars(vec::slice(input.text, input.index, i));
			result::Ok(Succeeded {new_state: State {index: i, ..input}, value: @text})
		}
		else
		{
			result::Err(Failed {old_state: input, err_state: State {index: i, ..input}, mesg: @~""})
		}
	}
}

/// match1_0 := prefix+ suffix*
pub fn match1_0(prefix: fn@ (char) -> bool, suffix: fn@ (char) -> bool) -> Parser<@~str>
{
	let prefix = match1(prefix);
	let suffix = match0(suffix);
	prefix.thene(|p| suffix.thene(|s| ret(@(*p + *s))))
}

/// optional_str := e?
///
/// Returns an empty string on failure.
pub fn optional_str(parser: Parser<@~str>) -> Parser<@~str>
{
	|input: State|
	{
		match parser(input)
		{
			result::Ok(ref pass)		=> result::Ok(Succeeded {new_state: pass.new_state, value: pass.value}),
			result::Err(ref _failure)		=> result::Ok(Succeeded {new_state: input, value: @~""}),
		}
	}
}

/// Calls fun once and matches the number of characters returned by fun. 
/// 
/// This does increment line.  Note that this succeeds even if zero characters are matched.
///
/// # Fun's are typically written like this:
///
/// ~~~
/// fn to_new_line(chars: @[char], index: uint) -> uint
/// {
///     let mut i = index;
///     loop
///     {
///         // Chars will always have an EOT character. If we hit it then
///         // we failed to find a new-line character so match nothing. 
///         if chars[i] == EOT
///         {
///             return 0;
///         }
///         else if chars[i] == '\r' || chars[i] == '\n'
///         {
///             // Match all the characters up to, but not including, the first new line.
///             return i - index;
///         }
///         else
///         {
///             i += 1;
///         }
///     }
/// }
/// ~~~
pub fn scan(fun: fn@ (@[char], uint) -> uint) -> Parser<@~str>
{
	|input: State|
	{
		let mut i = input.index;
		let mut line = input.line;
		
		let count = fun(input.text, i);
		if count > 0u && input.text[i] != EOT		// EOT check makes it easier to write funs that do stuff like matching chars that are not something
		{
			for uint::range(0u, count)
			|_k| {
				if input.text[i] == '\r'
				{
					line += 1;
				}
				else if input.text[i] == '\n' && (i == 0u || input.text[i-1u] != '\r')
				{
					line += 1;
				}
				i += 1u;
			}
			let text = str::from_chars(vec::slice(input.text, input.index, i));
			result::Ok(Succeeded {new_state: State {index: i, line: line, ..input}, value: @text})
		}
		else
		{
			result::Ok(Succeeded {new_state: State {index: i, line: line, ..input}, value: @~""})
		}
	}
}


/// If all the parsers are successful then the matched text is returned.
pub fn seq2_ret_str<T0: Copy Durable, T1: Copy Durable>(p0: Parser<T0>, p1: Parser<T1>) -> Parser<@~str>
{
	|input: State|
	{
		match p0.then(p1)(input)
		{
			result::Ok(ref pass) =>
			{
				let text = str::from_chars(vec::slice(input.text, input.index, pass.new_state.index));
				result::Ok(Succeeded {new_state: pass.new_state, value: @text})
			}
			result::Err(ref failure) =>
			{
				result::Err(Failed {old_state: input, ..*failure})
			}
		}
	}
}

/// If all the parsers are successful then the matched text is returned.
pub fn seq3_ret_str<T0: Copy Durable, T1: Copy Durable, T2: Copy Durable>(p0: Parser<T0>, p1: Parser<T1>, p2: Parser<T2>) -> Parser<@~str>
{
	|input: State|
	{
		match p0.then(p1). then(p2)(input)
		{
			result::Ok(ref pass) =>
			{
				let text = str::from_chars(vec::slice(input.text, input.index, pass.new_state.index));
				result::Ok(Succeeded {new_state: pass.new_state, value: @text})
			}
			result::Err(ref failure) =>
			{
				result::Err(Failed {old_state: input, ..*failure})
			}
		}
	}
}

/// If all the parsers are successful then the matched text is returned.
pub fn seq4_ret_str<T0: Copy Durable, T1: Copy Durable, T2: Copy Durable, T3: Copy Durable>(p0: Parser<T0>, p1: Parser<T1>, p2: Parser<T2>, p3: Parser<T3>) -> Parser<@~str>
{
	|input: State| {
		match p0.then(p1). then(p2).then(p3)(input)
		{
			result::Ok(ref pass) =>
			{
				let text = str::from_chars(vec::slice(input.text, input.index, pass.new_state.index));
				result::Ok(Succeeded {new_state: pass.new_state, value: @text})
			}
			result::Err(ref failure) =>
			{
				result::Err(Failed {old_state: input, ..*failure})
			}
		}
	}
}

/// If all the parsers are successful then the matched text is returned.
pub fn seq5_ret_str<T0: Copy Durable, T1: Copy Durable, T2: Copy Durable, T3: Copy Durable, T4: Copy Durable>(p0: Parser<T0>, p1: Parser<T1>, p2: Parser<T2>, p3: Parser<T3>, p4: Parser<T4>) -> Parser<@~str>
{
	|input: State| {
		match p0.then(p1). then(p2).then(p3).then(p4)(input)
		{
			result::Ok(ref pass) =>
			{
				let text = str::from_chars(vec::slice(input.text, input.index, pass.new_state.index));
				result::Ok(Succeeded {new_state: pass.new_state, value: @text})
			}
			result::Err(ref failure) =>
			{
				result::Err(Failed {old_state: input, ..*failure})
			}
		}
	}
}

/// Parse methods which return a string.
pub trait StringParsers
{
	/// Returns the input that matches self. Also see liti and litv.
	fn lit() -> Parser<@~str>;
	
	/// Returns the input that matches lower-cased self. Also see lit and litv.
	fn liti() -> Parser<@~str>;
	
	/// s0 := e [ \t\r\n]*
	fn s0() -> Parser<@~str>;
	
	/// s1 := e [ \t\r\n]+
	fn s1() -> Parser<@~str>;
}

pub impl &str : StringParsers
{
	fn lit() -> Parser<@~str>
	{
		let s = self.to_owned();
		
		|input: State|
		{
			let mut i = 0u;
			let mut j = input.index;
			while i < str::len(s)
			{
				let CharRange {ch, next} = str::char_range_at(s, i);
				if ch == input.text[j]
				{
					i = next;
					j += 1u;
				}
				else
				{
					break;
				}
			}
			
			if i == str::len(s)
			{
				let text = str::from_chars(vec::slice(input.text, input.index, j));
				result::Ok(Succeeded {new_state: State {index: j, ..input}, value: @text})
			}
			else
			{
				result::Err(Failed {old_state: input, err_state: State {index: j, ..input}, mesg: @fmt!("'%s'", s)})
			}
		}
	}
	
	fn liti() -> Parser<@~str>
	{
		let s = str::to_lower(self);
		
		|input: State|
		{
			let mut i = 0u;
			let mut j = input.index;
			while i < str::len(s)
			{
				let CharRange {ch, next} = str::char_range_at(s, i);
				if ch == lower_char(input.text[j])
				{
					i = next;
					j += 1u;
				}
				else
				{
					break;
				}
			}
			
			if i == str::len(s)
			{
				let text = str::from_chars(vec::slice(input.text, input.index, j));
				result::Ok(Succeeded {new_state: State {index: j, ..input}, value: @text})
			}
			else
			{
				result::Err(Failed {old_state: input, err_state: State {index: j, ..input}, mesg: @fmt!("'%s'", s)})
			}
		}
	}
	
	fn s0() -> Parser<@~str>
	{
		self.lit().s0()
	}
	
	fn s1() -> Parser<@~str>
	{
		self.lit().s1()
	}
}

// ---- generic parsers ---------------------------------------------------------------------------
/// Returns a parser which always fails.
pub fn fails<T: Copy Durable>(mesg: &str) -> Parser<T>
{
	let mesg = mesg.to_owned();
	|input: State| result::Err(Failed {old_state: input, err_state: input, mesg: @copy mesg})
}

/// Parses with the aid of a pointer to a parser (useful for things like parenthesized expressions).
///
/// # Usage is like this:
///
/// ~~~
/// // create a pointer that we can initialize later with the real expr parser
/// let expr_ptr = @mut ret(0i);
/// let expr_ref = forward_ref(expr_ptr);
/// 
/// // expr_ref can be used to parse expressions
/// 
/// // initialize the expr_ptr with the real parser
/// *expr_ptr = expr;
/// ~~~
pub fn forward_ref<T: Copy Durable>(parser: @mut Parser<T>) -> Parser<T>
{
	|input: State| (*parser)(input)
}

<<<<<<< HEAD
/// Returns a parser which always succeeds, but does not consume any input.
#[allow(deprecated_mode)]		// TODO: probably need to use &T instead
pub pure fn ret<T: Copy Owned>(value: T) -> Parser<T>
=======
/// or_v := e0 | e1 | …
/// 
/// This is a version of or that is nicer to use when there are more than two alternatives.
pub fn or_v<T: Copy Durable>(parsers: @~[Parser<T>]) -> Parser<T>
>>>>>>> 7ac9dc23
{
	|input: State| result::Ok(Succeeded {new_state: input, value: value})
}

/// Parse either parser and return the value for the first that parsed.
pub impl<T: Copy Owned> Parser<T> : ops::BitOr<Parser<T>, Parser<T>>
{
	pure fn bitor(rhs: &Parser<T>) -> Parser<T>
	{
		let r = *rhs;			// can't use rhs within the closure so need to dereference and copy the fn ptr
		|input: State|
		{
			match self(input)
			{
				result::Ok(ref pass1) =>
				{
					result::Ok(Succeeded {new_state: pass1.new_state, value: pass1.value})
				}
				result::Err(ref failure1) =>
				{
					match r(input)
					{
						result::Ok(ref pass2) =>
						{
							result::Ok(Succeeded {new_state: pass2.new_state, value: pass2.value})
						}
						result::Err(ref failure2) =>
						{
							if failure1.err_state.index > failure2.err_state.index
							{
								result::Err(Failed {old_state: input, ..*failure1})
							}
							else if failure1.err_state.index < failure2.err_state.index
							{
								result::Err(Failed {old_state: input, ..*failure2})
							}
							else
							{
								let mesg =
									if failure1.mesg.is_not_empty() && failure2.mesg.is_not_empty()
									{
										@fmt!("%s or %s", *failure1.mesg, *failure2.mesg)
									}
									else if failure1.mesg.is_not_empty()
									{
										failure1.mesg
									}
									else
									{
										failure2.mesg
									};
								result::Err(Failed {old_state: input, mesg: mesg, ..*failure2})
							}
						}
					}
				}
			}
		}
	}
}

/// Sequences two parsers and returns the result of both.
pub impl<T: Copy Owned, U: Copy Owned> Parser<T> : ops::BitAnd<Parser<U>, Parser<(T, U)>>
{
	pure fn bitand(rhs: &Parser<U>) -> Parser<(T, U)>
	{
		let r = *rhs;			// can't use rhs within the closure so need to dereference and copy the fn ptr
		|input: State|
		{
<<<<<<< HEAD
			match self(input)
			{
				result::Ok(ref pass1) =>
				{
					match r(pass1.new_state)
					{
						result::Ok(ref pass2) =>
						{
							result::Ok(Succeeded {new_state: pass2.new_state, value: (pass1.value, pass2.value)})
						}
						result::Err(ref failure2) =>
						{
							result::Err(Failed {old_state: input, ..*failure2})
						}
					}
				}
				result::Err(ref failure1) =>
				{
					result::Err(Failed {old_state: input, ..*failure1})
				}
			}
=======
			option::get(result)
>>>>>>> 7ac9dc23
		}
	}
}

/// Sequences two parsers and returns the result of the right parser.
pub impl<T: Copy Owned, U: Copy Owned> Parser<T> : ops::Shr<Parser<U>, Parser<U>>
{
	pure fn shr(rhs: &Parser<U>) -> Parser<U>
	{
		let r = *rhs;
		|input: State|
		{
			match self(input)
			{
				result::Ok(ref pass1) =>
				{
					match r(pass1.new_state)
					{
						result::Ok(ref pass2) =>
						{
							result::Ok(Succeeded {new_state: pass2.new_state, value: pass2.value})
						}
						result::Err(ref failure2) =>
						{
							result::Err(Failed {old_state: input, ..*failure2})
						}
					}
				}
				result::Err(ref failure1) =>
				{
					result::Err(Failed {old_state: input, ..*failure1})
				}
			}
		}
	}
}

<<<<<<< HEAD
/// Sequences two parsers and returns the result of the left parser.
pub impl<T: Copy Owned, U: Copy Owned> Parser<T> : ops::Shl<Parser<U>, Parser<T>>
=======
/// Returns a parser which always succeeds, but does not consume any input.
#[allow(deprecated_mode)]		// TODO: probably need to use &T instead
pub fn ret<T: Copy Durable>(value: T) -> Parser<T>
>>>>>>> 7ac9dc23
{
	pure fn shl(rhs: &Parser<U>) -> Parser<T>
	{
		let r = *rhs;
		|input: State|
		{
			match self(input)
			{
				result::Ok(ref pass1) =>
				{
					match r(pass1.new_state)
					{
						result::Ok(ref pass2) =>
						{
							result::Ok(Succeeded {new_state: pass2.new_state, value: pass1.value})
						}
						result::Err(ref failure2) =>
						{
							result::Err(Failed {old_state: input, ..*failure2})
						}
					}
				}
				result::Err(ref failure1) =>
				{
					result::Err(Failed {old_state: input, ..*failure1})
				}
			}
		}
	}
}

/// seq2 := e0 e1
pub fn seq2<T0: Copy Durable, T1: Copy Durable, R: Copy Durable>
	(parser0: Parser<T0>, parser1: Parser<T1>, eval: fn@ (T0, T1) -> result::Result<R, @~str>) -> Parser<R>
{
	do parser0.thene() |a0| {
	do parser1.thene() |a1| {
		match eval(a0, a1)
		{
			result::Ok(ref value) =>
			{
				ret(*value)
			}
			result::Err(mesg) =>
			{
				fails(*mesg)
			}
		}
	}}
}

/// seq3 := e0 e1 e2
pub fn seq3<T0: Copy Durable, T1: Copy Durable, T2: Copy Durable, R: Copy Durable>
	(parser0: Parser<T0>, parser1: Parser<T1>, parser2: Parser<T2>, eval: fn@ (T0, T1, T2) -> result::Result<R, @~str>) -> Parser<R>
{
	do parser0.thene() |a0| {
	do parser1.thene() |a1| {
	do parser2.thene() |a2| {
		match eval(a0, a1, a2)
		{
			result::Ok(ref value) =>
			{
				ret(*value)
			}
			result::Err(mesg) =>
			{
				fails(*mesg)
			}
		}
	}}}
}

/// seq4 := e0 e1 e2 e3
pub fn seq4<T0: Copy Durable, T1: Copy Durable, T2: Copy Durable, T3: Copy Durable, R: Copy Durable>
	(parser0: Parser<T0>, parser1: Parser<T1>, parser2: Parser<T2>, parser3: Parser<T3>, eval: fn@ (T0, T1, T2, T3) -> result::Result<R, @~str>) -> Parser<R>
{
	do parser0.thene() |a0| {
	do parser1.thene() |a1| {
	do parser2.thene() |a2| {
	do parser3.thene() |a3| {
		match eval(a0, a1, a2, a3)
		{
			result::Ok(ref value) =>
			{
				ret(*value)
			}
			result::Err(mesg) =>
			{
				fails(*mesg)
			}
		}
	}}}}
}

/// seq5 := e0 e1 e2 e3 e4
pub fn seq5<T0: Copy Durable, T1: Copy Durable, T2: Copy Durable, T3: Copy Durable, T4: Copy Durable, R: Copy Durable>
	(parser0: Parser<T0>, parser1: Parser<T1>, parser2: Parser<T2>, parser3: Parser<T3>, parser4: Parser<T4>, eval: fn@ (T0, T1, T2, T3, T4) -> result::Result<R, @~str>) -> Parser<R>
{
	do parser0.thene() |a0| {
	do parser1.thene() |a1| {
	do parser2.thene() |a2| {
	do parser3.thene() |a3| {
	do parser4.thene() |a4| {
		match eval(a0, a1, a2, a3, a4)
		{
			result::Ok(ref value) =>
			{
				ret(*value)
			}
			result::Err(mesg) =>
			{
				fails(*mesg)
			}
		}
	}}}}}
}

/// seq6 := e0 e1 e2 e3 e4 e5
pub fn seq6<T0: Copy Durable, T1: Copy Durable, T2: Copy Durable, T3: Copy Durable, T4: Copy Durable, T5: Copy Durable, R: Copy Durable>
	(parser0: Parser<T0>, parser1: Parser<T1>, parser2: Parser<T2>, parser3: Parser<T3>, parser4: Parser<T4>, parser5: Parser<T5>, eval: fn@ (T0, T1, T2, T3, T4, T5) -> result::Result<R, @~str>) -> Parser<R>
{
	do parser0.thene() |a0| {
	do parser1.thene() |a1| {
	do parser2.thene() |a2| {
	do parser3.thene() |a3| {
	do parser4.thene() |a4| {
	do parser5.thene() |a5| {
		match eval(a0, a1, a2, a3, a4, a5)
		{
			result::Ok(ref value) =>
			{
				ret(*value)
			}
			result::Err(mesg) =>
			{
				fails(*mesg)
			}
		}
	}}}}}}
}

/// seq7 := e0 e1 e2 e3 e4 e5 e6
pub fn seq7<T0: Copy Durable, T1: Copy Durable, T2: Copy Durable, T3: Copy Durable, T4: Copy Durable, T5: Copy Durable, T6: Copy Durable, R: Copy Durable>
	(parser0: Parser<T0>, parser1: Parser<T1>, parser2: Parser<T2>, parser3: Parser<T3>, parser4: Parser<T4>, parser5: Parser<T5>, parser6: Parser<T6>, eval: fn@ (T0, T1, T2, T3, T4, T5, T6) -> result::Result<R, @~str>) -> Parser<R>
{
	do parser0.thene() |a0| {
	do parser1.thene() |a1| {
	do parser2.thene() |a2| {
	do parser3.thene() |a3| {
	do parser4.thene() |a4| {
	do parser5.thene() |a5| {
	do parser6.thene() |a6| {
		match eval(a0, a1, a2, a3, a4, a5, a6)
		{
			result::Ok(ref value) =>
			{
				ret(*value)
			}
			result::Err(mesg) =>
			{
				fails(*mesg)
			}
		}
	}}}}}}}
}

/// seq8 := e0 e1 e2 e3 e4 e5 e6 e7
pub fn seq8<T0: Copy Durable, T1: Copy Durable, T2: Copy Durable, T3: Copy Durable, T4: Copy Durable, T5: Copy Durable, T6: Copy Durable, T7: Copy Durable, R: Copy Durable>
	(parser0: Parser<T0>, parser1: Parser<T1>, parser2: Parser<T2>, parser3: Parser<T3>, parser4: Parser<T4>, parser5: Parser<T5>, parser6: Parser<T6>, parser7: Parser<T7>, eval: fn@ (T0, T1, T2, T3, T4, T5, T6, T7) -> result::Result<R, @~str>) -> Parser<R>
{
	do parser0.thene() |a0| {
	do parser1.thene() |a1| {
	do parser2.thene() |a2| {
	do parser3.thene() |a3| {
	do parser4.thene() |a4| {
	do parser5.thene() |a5| {
	do parser6.thene() |a6| {
	do parser7.thene() |a7| {
		match eval(a0, a1, a2, a3, a4, a5, a6, a7)
		{
			result::Ok(ref value) =>
			{
				ret(*value)
			}
			result::Err(mesg) =>
			{
				fails(*mesg)
			}
		}
	}}}}}}}}
}

/// seq9 := e0 e1 e2 e3 e4 e5 e6 e7 e8
pub fn seq9<T0: Copy Durable, T1: Copy Durable, T2: Copy Durable, T3: Copy Durable, T4: Copy Durable, T5: Copy Durable, T6: Copy Durable, T7: Copy Durable, T8: Copy Durable, R: Copy Durable>
	(parser0: Parser<T0>, parser1: Parser<T1>, parser2: Parser<T2>, parser3: Parser<T3>, parser4: Parser<T4>, parser5: Parser<T5>, parser6: Parser<T6>, parser7: Parser<T7>, parser8: Parser<T8>, eval: fn@ (T0, T1, T2, T3, T4, T5, T6, T7, T8) -> result::Result<R, @~str>) -> Parser<R>
{
	do parser0.thene() |a0| {
	do parser1.thene() |a1| {
	do parser2.thene() |a2| {
	do parser3.thene() |a3| {
	do parser4.thene() |a4| {
	do parser5.thene() |a5| {
	do parser6.thene() |a6| {
	do parser7.thene() |a7| {
	do parser8.thene() |a8| {
		match eval(a0, a1, a2, a3, a4, a5, a6, a7, a8)
		{
			result::Ok(ref value) =>
			{
				ret(*value)
			}
			result::Err(mesg) =>
			{
				fails(*mesg)
			}
		}
	}}}}}}}}}
}

<<<<<<< HEAD
=======
/// seq2_ret0 := e0 e1
pub fn seq2_ret0<T0: Copy Durable, T1: Copy Durable>(p0: Parser<T0>, p1: Parser<T1>) -> Parser<T0>
{
	seq2(p0, p1, |a0, _a1| result::Ok(a0))
}

/// seq2_ret1 := e0 e1
pub fn seq2_ret1<T0: Copy Durable, T1: Copy Durable>(p0: Parser<T0>, p1: Parser<T1>) -> Parser<T1>
{
	seq2(p0, p1, |_a0, a1| result::Ok(a1))
}

/// seq3_ret0 := e0 e1 e2
pub fn seq3_ret0<T0: Copy Durable, T1: Copy Durable, T2: Copy Durable>(p0: Parser<T0>, p1: Parser<T1>, p2: Parser<T2>) -> Parser<T0>
{
	seq3(p0, p1, p2, |a0, _a1, _a2| result::Ok(a0))
}

/// seq3_ret1 := e0 e1 e2
pub fn seq3_ret1<T0: Copy Durable, T1: Copy Durable, T2: Copy Durable>(p0: Parser<T0>, p1: Parser<T1>, p2: Parser<T2>) -> Parser<T1>
{
	seq3(p0, p1, p2, |_a0, a1, _a2| result::Ok(a1))
}

/// seq3_ret2 := e0 e1 e2
pub fn seq3_ret2<T0: Copy Durable, T1: Copy Durable, T2: Copy Durable>(p0: Parser<T0>, p1: Parser<T1>, p2: Parser<T2>) -> Parser<T2>
{
	seq3(p0, p1, p2, |_a0, _a1, a2| result::Ok(a2))
}

/// seq4_ret0 := e0 e1 e2 e3
pub fn seq4_ret0<T0: Copy Durable, T1: Copy Durable, T2: Copy Durable, T3: Copy Durable>(p0: Parser<T0>, p1: Parser<T1>, p2: Parser<T2>, p3: Parser<T3>) -> Parser<T0>
{
	seq4(p0, p1, p2, p3, |a0, _a1, _a2, _a3| result::Ok(a0))
}

/// seq4_ret1 := e0 e1 e2 e3
pub fn seq4_ret1<T0: Copy Durable, T1: Copy Durable, T2: Copy Durable, T3: Copy Durable>(p0: Parser<T0>, p1: Parser<T1>, p2: Parser<T2>, p3: Parser<T3>) -> Parser<T1>
{
	seq4(p0, p1, p2, p3, |_a0, a1, _a2, _a3| result::Ok(a1))
}

/// seq4_ret2 := e0 e1 e2 e3
pub fn seq4_ret2<T0: Copy Durable, T1: Copy Durable, T2: Copy Durable, T3: Copy Durable>(p0: Parser<T0>, p1: Parser<T1>, p2: Parser<T2>, p3: Parser<T3>) -> Parser<T2>
{
	seq4(p0, p1, p2, p3, |_a0, _a1, a2, _a3| result::Ok(a2))
}

/// seq4_ret3 := e0 e1 e2 e3
pub fn seq4_ret3<T0: Copy Durable, T1: Copy Durable, T2: Copy Durable, T3: Copy Durable>(p0: Parser<T0>, p1: Parser<T1>, p2: Parser<T2>, p3: Parser<T3>) -> Parser<T3>
{
	seq4(p0, p1, p2, p3, |_a0, _a1, _a2, a3| result::Ok(a3))
}

>>>>>>> 7ac9dc23
// chain_suffix := (op e)*
#[doc(hidden)]
pub fn chain_suffix<T: Copy Durable, U: Copy Durable>(parser: Parser<T>, op: Parser<U>) -> Parser<@~[(U, T)]>
{
	let q = op.thene(
	|operator|
	{
		parser.thene(
		|value|
		{
			ret((operator, value))
		})
	});
	q.r0()
}

// When using tag it can be useful to use empty messages for interior parsers
// so we need to handle that case.
#[doc(hidden)]
pub fn or_mesg(mesg1: @~str, mesg2: @~str) -> @~str
{
	if str::is_not_empty(*mesg1) && str::is_not_empty(*mesg2)
	{
		@(*mesg1 + " or " + *mesg2)
	}
	else if str::is_not_empty(*mesg1)
	{
		mesg1
	}
	else if str::is_not_empty(*mesg2)
	{
		mesg2
	}
	else
	{
		@~""
	}
}

/// Parse methods which return a generic type.
pub trait GenericParsers
{
	/// Returns value if input matches s. Also see lit.
	fn litv<T: Copy Durable>(value: T) -> Parser<T>;
}

/// Parse methods used to compose parsers.
///
/// Note that these don't actually consume input (although the parsers they are invoked with normally will).
pub trait Combinators<T: Copy Durable>
{
	/// chainl1 := e (op e)*
	/// 
	/// Left associative binary operator. eval is called for each parsed op.
	fn chainl1<U: Copy Durable>(op: Parser<U>, eval: fn@ (T, U, T) -> T) -> Parser<T>;
	
	/// chainr1 := e (op e)*
	/// 
	/// Right associative binary operator. eval is called for each parsed op.
	fn chainr1<U: Copy Durable>(op: Parser<U>, eval: fn@ (T, U, T) -> T) -> Parser<T>;
	
	/// Like note except that the mesg is also used for error reporting.
	/// 
	/// If label is not empty then it is used if the previous parser completely failed to parse or if its error
	/// message was empty. Otherwise it suppresses errors from the parser (in favor of a later err function).
	/// Non-empty labels should look like \"expression\" or \"statement\".
	fn err(label: &str) -> Parser<T>;
	
	/// Parses the text and fails if all the text was not consumed. Leading space is allowed.
	/// 
	/// This is typically used in conjunction with the parse method. Note that space has to have the
	/// same type as parser which is backwards from how it is normally used.
	fn everything<U: Copy Durable>(space: Parser<U>) -> Parser<T>;
	
	/// list := e (sep e)*
	/// 
	/// Values for each parsed e are returned.
	fn list<U: Copy Durable>(sep: Parser<U>) -> Parser<@~[T]>;
	
	/// Logs the result of the previous parser.
	/// 
	/// If it was successful then the log is at INFO level. Otherwise it is at DEBUG level.
	/// Also see err method.
	fn note(mesg: &str) -> Parser<T>;
	
	/// optional := e?
	fn optional() -> Parser<Option<T>>;
	
	/// Uses parser to parse text. Also see everything method.
	fn parse(file: @~str, text: &str) -> ParseStatus<T>;
	
	/// Succeeds if parser matches input n to m times (inclusive).
	fn r(n: uint, m: uint) -> Parser<@~[T]>;
	
	/// r0 := e*
	/// 
	/// Values for each parsed e are returned.
	fn r0() -> Parser<@~[T]>;
	
	/// r1 := e+
	/// 
	/// Values for each parsed e are returned.
	fn r1() -> Parser<@~[T]>;
	
	/// s0 := e [ \t\r\n]*
	fn s0() -> Parser<T>;
	
	/// s1 := e [ \t\r\n]+
	fn s1() -> Parser<T>;
	
	/// If parser1 is successful is successful then parser2 is called (and the value from parser1
	/// is ignored). If parser1 fails parser2 is not called.
	fn then<U: Copy Durable>(parser2: Parser<U>) -> Parser<U>;
	
	/// If parser is successful then the function returned by eval is called
	/// with parser's result. If parser fails eval is not called.
	/// 
	/// Often used to translate parsed values: `p().thene({|pvalue| return(2*pvalue)})`
	fn thene<U: Copy Durable>(eval: fn@ (T) -> Parser<U>) -> Parser<U>;
}

pub impl<T: Copy Durable> Parser<T> : Combinators<T>
{
	fn chainl1<U: Copy Durable>(op: Parser<U>, eval: fn@ (T, U, T) -> T) -> Parser<T>
	{
		|input: State|
		{
			do result::chain(self(input))
			|pass|
			{
				match chain_suffix(self, op)(pass.new_state)
				{
					result::Ok(ref pass2) =>
					{
						let value = vec::foldl(pass.value, *pass2.value, |lhs: T, rhs: &(U, T)| {eval(lhs, rhs.first(), rhs.second())});
						result::Ok(Succeeded {new_state: pass2.new_state, value: value})
					}
					result::Err(ref failure) =>
					{
						result::Err(Failed {old_state: input, ..*failure})
					}
				}
			}
		}
	}
	
	fn chainr1<U: Copy Durable>(op: Parser<U>, eval: fn@ (T, U, T) -> T) -> Parser<T>
	{
		|input: State|
		{
			do result::chain(self(input))
			|pass|
			{
				match chain_suffix(self, op)(pass.new_state)
				{
					result::Ok(ref pass2) =>
					{
						if vec::is_not_empty(*pass2.value)
						{
							// e1 and [(op1 e2), (op2 e3)]
							let e1 = pass.value;
							let terms = pass2.value;
							
							// e1 and [op1, op2] and [e2, e3]
							let (ops, parsers) = vec::unzip(copy *terms);
							
							// [op1, op2] and [e1, e2] and e3
							let e3 = vec::last(parsers);
							let parsers = ~[e1] + vec::slice(parsers, 0u, vec::len(parsers) - 1u);
							
							// [(e1 op1), (e2 op2)] and e3
							let terms = vec::zip(parsers, ops);
							
							let value = vec::foldr(terms, e3, {|lhs: &(T, U), rhs| eval(lhs.first(), lhs.second(), rhs)});
							result::Ok(Succeeded {new_state: pass2.new_state, value: value})
						}
						else
						{
							result::Ok(Succeeded {new_state: pass2.new_state, value: pass.value})
						}
					}
					result::Err(ref failure) =>
					{
						result::Err(Failed {old_state: input ,.. *failure})
					}
				}
			}
		}
	}
	
	fn err(label: &str) -> Parser<T>
	{
		let label = label.to_owned();
		
		|input: State|
		{
			do result::chain_err((self.note(label))(input))
			|failure| 
			{
				if str::is_empty(label)
				{
					result::Err(Failed {mesg: @~"", ..failure})
				}
				else if failure.err_state.index == input.index || str::is_empty(*failure.mesg)
				{
					result::Err(Failed {mesg: @copy label, ..failure})
				}
				else
				{
					// If we managed to parse something then it is usually better to
					// use that error message. (If that's not what you want then use
					// empty strings there).
					result::Err(failure)
				}
			}
		}
	}
	
	fn everything<U: Copy Durable>(space: Parser<U>) -> Parser<T>
	{
//		seq3(space, self, eot(), |_a0, a1, _a2| result::Ok(a1))
		space >> self << eot()
	}
	
	fn list<U: Copy Durable>(sep: Parser<U>) -> Parser<@~[T]>
	{
		let term = sep.then(self).r0();
		
		|input: State|
		{
			do result::chain(self(input))
			|pass|
			{
				match term(pass.new_state)
				{
					result::Ok(ref pass2) =>
					{
						result::Ok(Succeeded {value: @(~[pass.value] + *pass2.value), ..*pass2})
					}
					result::Err(ref failure) =>
					{
						result::Err(Failed {old_state: input, ..*failure})
					}
				}
			}
		}
	}
	
	fn note(mesg: &str) -> Parser<T>
	{
		let mesg = mesg.to_owned();
		
		|input: State|
		{
			match self(input)
			{
				result::Ok(ref pass) =>
				{
					// Note that we make multiple calls to munge_chars which is fairly slow, but
					// we only do that when actually logging: when info or debug logging is off
					// the munge_chars calls aren't evaluated.
					assert pass.new_state.index >= input.index;			// can't go backwards on success (but no progress is fine, eg e*)
					if pass.new_state.index > input.index
					{
						info!("%s", munge_chars(input.text));
						info!("%s^ %s parsed '%s'", repeat_char(' ', pass.new_state.index), mesg, str::slice(munge_chars(input.text), input.index, pass.new_state.index));
					}
					else
					{
						info!("%s", munge_chars(input.text));
						info!("%s^ %s passed", repeat_char(' ', pass.new_state.index), mesg);
					}
					result::Ok(*pass)
				}
				result::Err(ref failure) =>
				{
					assert failure.old_state.index == input.index;			// on errors the next parser must begin at the start
					assert failure.err_state.index >= input.index;			// errors can't be before the input
					
					debug!("%s", munge_chars(input.text));
					if failure.err_state.index > input.index 
					{
						debug!("%s^%s! %s failed", repeat_char('-', input.index), repeat_char(' ', failure.err_state.index - input.index), mesg);
					}
					else
					{
						debug!("%s^ %s failed", repeat_char('-', input.index), mesg);
					}
					result::Err(*failure)
				}
			}
		}
	}
	
	fn optional() -> Parser<Option<T>>
	{
		|input: State|
		{
			match self(input)
			{
				result::Ok(ref pass) =>
				{
					result::Ok(Succeeded {new_state: pass.new_state, value: option::Some(pass.value)})
				}
				result::Err(ref _failure) =>
				{
					result::Ok(Succeeded {new_state: input, value: option::None})
				}
			}
		}
	}
	
	fn parse(file: @~str, text: &str) -> ParseStatus<T>
	{
		let chars = chars_with_eot(text);
		let input = State {file: file, text: chars, index: 0u, line: 1};
		match self(input)
		{
			result::Ok(ref pass) =>
			{
				result::Ok(pass.value)
			}
			result::Err(ref failure) =>
			{
				let col = get_col(chars, failure.err_state.index);
				result::Err(ParseFailed {file: failure.old_state.file, line: failure.err_state.line as uint, col: col, mesg: failure.mesg})
			}
		}
	}
	
	fn r(n: uint, m: uint) -> Parser<@~[T]>
	{
		|input: State|
		{
			let mut output = input;
			let mut values = ~[];
			loop
			{
				match self(output)
				{
					result::Ok(ref pass) =>
					{
						assert pass.new_state.index > output.index;	// must make progress to ensure loop termination
						output = pass.new_state;
						vec::push(&mut values, pass.value);
					}
					result::Err(_) =>
					{
						break;
					}
				}
			}
			
			let count = vec::len(values);
			if n <= count && count <= m
			{
				result::Ok(Succeeded {new_state: output, value: @values})
			}
			else
			{
				result::Err(Failed {old_state: input, err_state: output, mesg: @~""})
			}
		}
	}
	
	fn r0() -> Parser<@~[T]>
	{
		self.r(0u, uint::max_value)
	}
	
	fn r1() -> Parser<@~[T]>
	{
		self.r(1u, uint::max_value)
	}
	
	fn s0() -> Parser<T>
	{
		// It would be simpler to write this with scan0, but scan0 is relatively inefficient
		// and s0 is typically called a lot.
		|input: State|
		{
			do result::chain(self(input))
			|pass|
			{
				let mut i = pass.new_state.index;
				let mut line = pass.new_state.line;
				loop
				{
					if input.text[i] == '\r' && input.text[i+1u] == '\n'
					{
						line += 1;
						i += 1u;
					}
					else if input.text[i] == '\n'
					{
						line += 1;
					}
					else if input.text[i] == '\r'
					{
						line += 1;
					}
					else if input.text[i] != ' ' && input.text[i] != '\t'
					{
						break;
					}
					i += 1u;
				}
				
				result::Ok(Succeeded {new_state: State {index: i, line: line, ..pass.new_state}, value: pass.value})
			}
		}
	}
	
	fn s1() -> Parser<T>
	{
		|input: State|
		{
			do result::chain(self.s0()(input))
			|pass|
			{
				if option::is_some(&str::find_char(" \t\r\n", input.text[pass.new_state.index - 1u]))	// little cheesy, but saves us from adding a helper fn
				{
					result::Ok(pass)
				}
				else
				{
					result::Err(Failed {old_state: input, err_state: pass.new_state, mesg: @~"whitespace"})
				}
			}
		}
	}
	
	fn then<U: Copy Durable>(parser2: Parser<U>) -> Parser<U>
	{
		|input: State|
		{
			do result::chain(self(input))
			|pass|
			{
				do result::chain_err(parser2(pass.new_state))
					|failure| {result::Err(Failed {old_state: input, ..failure})}
			}
		}
	}
	
	fn thene<U: Copy Durable>(eval: fn@ (T) -> Parser<U>) -> Parser<U>
	{
		|input: State|
		{
			do result::chain(self(input))
			|pass|
			{
				do result::chain_err(eval(pass.value)(pass.new_state))
					|failure| {result::Err(Failed {old_state: input, ..failure})}
			}
		}
	}
}

impl &str : GenericParsers
{
	fn litv<T: Copy Durable>(value: T) -> Parser<T>
	{
		let s = self.to_owned();
		
		|input: State|
		{
			match s.lit()(input)
			{
				result::Ok(ref pass) =>
				{
					result::Ok(Succeeded {new_state: pass.new_state, value: value})
				}
				result::Err(ref failure) =>
				{
					result::Err(*failure)
				}
			}
		}
	}
}<|MERGE_RESOLUTION|>--- conflicted
+++ resolved
@@ -462,29 +462,22 @@
 	|input: State| (*parser)(input)
 }
 
-<<<<<<< HEAD
 /// Returns a parser which always succeeds, but does not consume any input.
 #[allow(deprecated_mode)]		// TODO: probably need to use &T instead
-pub pure fn ret<T: Copy Owned>(value: T) -> Parser<T>
-=======
-/// or_v := e0 | e1 | …
-/// 
-/// This is a version of or that is nicer to use when there are more than two alternatives.
-pub fn or_v<T: Copy Durable>(parsers: @~[Parser<T>]) -> Parser<T>
->>>>>>> 7ac9dc23
+pub pure fn ret<T: Copy Durable>(value: T) -> Parser<T>
 {
 	|input: State| result::Ok(Succeeded {new_state: input, value: value})
 }
 
 /// Parse either parser and return the value for the first that parsed.
-pub impl<T: Copy Owned> Parser<T> : ops::BitOr<Parser<T>, Parser<T>>
-{
-	pure fn bitor(rhs: &Parser<T>) -> Parser<T>
+pub impl<T: Copy Durable> Parser<T> : ops::BitOr<Parser<T>, Parser<T>>
+{
+	pure fn bitor(&self, rhs: &Parser<T>) -> Parser<T>
 	{
 		let r = *rhs;			// can't use rhs within the closure so need to dereference and copy the fn ptr
 		|input: State|
 		{
-			match self(input)
+			match (*self)(input)
 			{
 				result::Ok(ref pass1) =>
 				{
@@ -534,15 +527,14 @@
 }
 
 /// Sequences two parsers and returns the result of both.
-pub impl<T: Copy Owned, U: Copy Owned> Parser<T> : ops::BitAnd<Parser<U>, Parser<(T, U)>>
-{
-	pure fn bitand(rhs: &Parser<U>) -> Parser<(T, U)>
+pub impl<T: Copy Durable, U: Copy Durable> Parser<T> : ops::BitAnd<Parser<U>, Parser<(T, U)>>
+{
+	pure fn bitand(&self, rhs: &Parser<U>) -> Parser<(T, U)>
 	{
 		let r = *rhs;			// can't use rhs within the closure so need to dereference and copy the fn ptr
 		|input: State|
 		{
-<<<<<<< HEAD
-			match self(input)
+			match (*self)(input)
 			{
 				result::Ok(ref pass1) =>
 				{
@@ -563,22 +555,19 @@
 					result::Err(Failed {old_state: input, ..*failure1})
 				}
 			}
-=======
-			option::get(result)
->>>>>>> 7ac9dc23
 		}
 	}
 }
 
 /// Sequences two parsers and returns the result of the right parser.
-pub impl<T: Copy Owned, U: Copy Owned> Parser<T> : ops::Shr<Parser<U>, Parser<U>>
-{
-	pure fn shr(rhs: &Parser<U>) -> Parser<U>
+pub impl<T: Copy Durable, U: Copy Durable> Parser<T> : ops::Shr<Parser<U>, Parser<U>>
+{
+	pure fn shr(&self, rhs: &Parser<U>) -> Parser<U>
 	{
 		let r = *rhs;
 		|input: State|
 		{
-			match self(input)
+			match (*self)(input)
 			{
 				result::Ok(ref pass1) =>
 				{
@@ -603,21 +592,15 @@
 	}
 }
 
-<<<<<<< HEAD
 /// Sequences two parsers and returns the result of the left parser.
-pub impl<T: Copy Owned, U: Copy Owned> Parser<T> : ops::Shl<Parser<U>, Parser<T>>
-=======
-/// Returns a parser which always succeeds, but does not consume any input.
-#[allow(deprecated_mode)]		// TODO: probably need to use &T instead
-pub fn ret<T: Copy Durable>(value: T) -> Parser<T>
->>>>>>> 7ac9dc23
-{
-	pure fn shl(rhs: &Parser<U>) -> Parser<T>
+pub impl<T: Copy Durable, U: Copy Durable> Parser<T> : ops::Shl<Parser<U>, Parser<T>>
+{
+	pure fn shl(&self, rhs: &Parser<U>) -> Parser<T>
 	{
 		let r = *rhs;
 		|input: State|
 		{
-			match self(input)
+			match (*self)(input)
 			{
 				result::Ok(ref pass1) =>
 				{
@@ -830,63 +813,6 @@
 	}}}}}}}}}
 }
 
-<<<<<<< HEAD
-=======
-/// seq2_ret0 := e0 e1
-pub fn seq2_ret0<T0: Copy Durable, T1: Copy Durable>(p0: Parser<T0>, p1: Parser<T1>) -> Parser<T0>
-{
-	seq2(p0, p1, |a0, _a1| result::Ok(a0))
-}
-
-/// seq2_ret1 := e0 e1
-pub fn seq2_ret1<T0: Copy Durable, T1: Copy Durable>(p0: Parser<T0>, p1: Parser<T1>) -> Parser<T1>
-{
-	seq2(p0, p1, |_a0, a1| result::Ok(a1))
-}
-
-/// seq3_ret0 := e0 e1 e2
-pub fn seq3_ret0<T0: Copy Durable, T1: Copy Durable, T2: Copy Durable>(p0: Parser<T0>, p1: Parser<T1>, p2: Parser<T2>) -> Parser<T0>
-{
-	seq3(p0, p1, p2, |a0, _a1, _a2| result::Ok(a0))
-}
-
-/// seq3_ret1 := e0 e1 e2
-pub fn seq3_ret1<T0: Copy Durable, T1: Copy Durable, T2: Copy Durable>(p0: Parser<T0>, p1: Parser<T1>, p2: Parser<T2>) -> Parser<T1>
-{
-	seq3(p0, p1, p2, |_a0, a1, _a2| result::Ok(a1))
-}
-
-/// seq3_ret2 := e0 e1 e2
-pub fn seq3_ret2<T0: Copy Durable, T1: Copy Durable, T2: Copy Durable>(p0: Parser<T0>, p1: Parser<T1>, p2: Parser<T2>) -> Parser<T2>
-{
-	seq3(p0, p1, p2, |_a0, _a1, a2| result::Ok(a2))
-}
-
-/// seq4_ret0 := e0 e1 e2 e3
-pub fn seq4_ret0<T0: Copy Durable, T1: Copy Durable, T2: Copy Durable, T3: Copy Durable>(p0: Parser<T0>, p1: Parser<T1>, p2: Parser<T2>, p3: Parser<T3>) -> Parser<T0>
-{
-	seq4(p0, p1, p2, p3, |a0, _a1, _a2, _a3| result::Ok(a0))
-}
-
-/// seq4_ret1 := e0 e1 e2 e3
-pub fn seq4_ret1<T0: Copy Durable, T1: Copy Durable, T2: Copy Durable, T3: Copy Durable>(p0: Parser<T0>, p1: Parser<T1>, p2: Parser<T2>, p3: Parser<T3>) -> Parser<T1>
-{
-	seq4(p0, p1, p2, p3, |_a0, a1, _a2, _a3| result::Ok(a1))
-}
-
-/// seq4_ret2 := e0 e1 e2 e3
-pub fn seq4_ret2<T0: Copy Durable, T1: Copy Durable, T2: Copy Durable, T3: Copy Durable>(p0: Parser<T0>, p1: Parser<T1>, p2: Parser<T2>, p3: Parser<T3>) -> Parser<T2>
-{
-	seq4(p0, p1, p2, p3, |_a0, _a1, a2, _a3| result::Ok(a2))
-}
-
-/// seq4_ret3 := e0 e1 e2 e3
-pub fn seq4_ret3<T0: Copy Durable, T1: Copy Durable, T2: Copy Durable, T3: Copy Durable>(p0: Parser<T0>, p1: Parser<T1>, p2: Parser<T2>, p3: Parser<T3>) -> Parser<T3>
-{
-	seq4(p0, p1, p2, p3, |_a0, _a1, _a2, a3| result::Ok(a3))
-}
-
->>>>>>> 7ac9dc23
 // chain_suffix := (op e)*
 #[doc(hidden)]
 pub fn chain_suffix<T: Copy Durable, U: Copy Durable>(parser: Parser<T>, op: Parser<U>) -> Parser<@~[(U, T)]>
